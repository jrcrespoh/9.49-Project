--- conflicted
+++ resolved
@@ -28,22 +28,11 @@
 import torch.nn.functional as F
 
 
-<<<<<<< HEAD
-"""
-Used during unsupervised training of any GIM model. Returns the sum of all
-BilinearInfo cross entropy losses.
-"""
-
-
-def multiple_cross_entropy_bilinear_info(log_f_module_list, targets, reduction="mean"):
-=======
 def multiple_cross_entropy(data_lists, targets, reduction="mean"):
     """
     Calculates the cross entropy for the output of each BilinearInfo module and returns
     the sum.
     """
-    log_f_module_list, true_f_module_list = data_lists
->>>>>>> c27b45c6
     device = log_f_module_list[0][0].device
     total_loss = torch.tensor(0.0, requires_grad=True, device=device)
     # Sum losses from each module
