--- conflicted
+++ resolved
@@ -30,119 +30,12 @@
 from collections import OrderedDict
 from functools import partial
 
-<<<<<<< HEAD
-    # Initialize sparse-weights module as specified.
-    if weight_params is not None:
-        sparse_weights_type = weight_params.pop(
-            "sparse_weights_type", sparse_weights_type)
-
-        if sparse_weights_type is not None:
-            return sparse_weights_type(layer, **weight_params)
-
-    # Default
-    return layer
-
-
-def conv_layer(
-    conv_type,
-    in_planes,
-    out_planes,
-    layer_params,
-    sparse_weights_type,
-    stride=1,
-    bias=False,
-):
-    """Basic conv layer, which accepts different sparse layer types."""
-    kernel_size, padding = conv_types[conv_type]
-    layer = nn.Conv2d(
-        in_planes,
-        out_planes,
-        kernel_size=kernel_size,
-        stride=stride,
-        padding=padding,
-        bias=bias,
-    )
-
-    # Compute params for sparse-weights module.
-    if layer_params is not None:
-        weight_params = layer_params.get_conv_params(
-            in_planes,
-            out_planes,
-            kernel_size
-        )
-    else:
-        weight_params = None
-
-    # Initialize sparse-weights module as specified.
-    if weight_params is not None:
-        sparse_weights_type = weight_params.pop(
-            "sparse_weights_type", sparse_weights_type)
-
-        if sparse_weights_type is not None:
-            return sparse_weights_type(layer, **weight_params)
-
-    # Default
-    return layer
-
-
-def activation_layer(
-    out,
-    layer_params,
-    kernel_size=0,
-    base_activation=None,
-):
-    """Basic activation layer.
-    Defaults to `base_activation` if `activation_params is None` from `layer_params`.
-
-    :param out: number of output channels from the preceding (conv) layer
-    :param layer_params: `LayerParams` object with `get_activation_params` function.
-                         This gives `kwinner_class` and the kwargs to construct it.
-                         Note: This entails a slightly different behavior from
-                         `conv_layer` and `linear_layer` where the layer type
-                         (e.g. kwinner, SparseWeights, ect.) are passed separately
-                         and not through `layer_params`. This may be fixed for
-                         consistency in the future.
-    :param kernel_size: kernal size (e.g. 1, 3, ect) of preceding (conv) layer
-    :param base_activation: this is the activation module applied irrespective
-                            of the `kwinner_class`. If `kwinner_class` is present,
-                            it's applied before. Otherwise, it's the only activation
-                            that's applied.
-    """
-
-    # Determine default base_activation.
-    if base_activation is None:
-        base_activation = nn.ReLU(inplace=True)
-    else:
-        base_activation = base_activation()
-    assert isinstance(base_activation, nn.Module), \
-        "`base_activation` should be subclassed from torch.nn.Module"
-
-    # Compute layer_params for kwinners activation module.
-    if layer_params is not None:
-        activation_params = layer_params.get_activation_params(0, out, kernel_size)
-    else:
-        activation_params = None
-
-    # Initialize kwinners module as specified.
-    if activation_params is not None:
-        # Check if overriding default kwinner class
-        kwinner_class = activation_params.pop("kwinner_class", KWinners2d)
-        return nn.Sequential(
-            base_activation,
-            kwinner_class(
-                out,
-                **activation_params
-            ),
-        )
-    else:
-        return base_activation
-=======
 import torch.nn as nn
 import torch.nn.quantized as nnq
 from torch.quantization import DeQuantStub, QuantStub, fuse_modules
 
 from nupic.torch.modules import Flatten
->>>>>>> 1d766926
+
 
 
 class BasicBlock(nn.Module):
