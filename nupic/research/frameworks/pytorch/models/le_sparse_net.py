--- conflicted
+++ resolved
@@ -42,11 +42,8 @@
     k_inference_factor,
     boost_strength,
     boost_strength_factor,
-<<<<<<< HEAD
+    activation_fct_before_max_pool,
     use_kwinners_local,
-=======
-    activation_fct_before_max_pool,
->>>>>>> e9ac355d
 ):
     """Add sparse cnn layer to network.
 
@@ -61,14 +58,11 @@
     :param boost_strength: boost strength (0.0 implies no boosting)
     :param boost_strength_factor:
         boost strength is multiplied by this factor after each epoch
-<<<<<<< HEAD
+    :param activation_fct_before_max_pool:
+        If true ReLU/K-winners will be placed before the max_pool step
     :param use_kwinners_local:
         Whether or not to choose the k-winners 2d locally only across the
         channels instead of the whole input
-=======
-    :param activation_fct_before_max_pool:
-        If true ReLU/K-winners will be placed before the max_pool step
->>>>>>> e9ac355d
     """
     cnn = nn.Conv2d(
         in_channels=in_channels,
@@ -87,11 +81,6 @@
         bn = nn.BatchNorm2d(out_channels, affine=False)
         network.add_module("cnn{}_bn".format(suffix), bn)
 
-<<<<<<< HEAD
-    if 0 < percent_on < 1.0:
-        kwinner_class = KWinners2dLocal if use_kwinners_local else KWinners2d
-        kwinner = kwinner_class(
-=======
     if not activation_fct_before_max_pool:
         maxpool = nn.MaxPool2d(kernel_size=2)
         network.add_module("cnn{}_maxpool".format(suffix), maxpool)
@@ -99,8 +88,8 @@
     if percent_on >= 1.0 or percent_on <= 0:
         network.add_module("cnn{}_relu".format(suffix), nn.ReLU())
     else:
-        kwinner = KWinners2d(
->>>>>>> e9ac355d
+        kwinner_class = KWinners2dLocal if use_kwinners_local else KWinners2d
+        kwinner = kwinner_class(
             channels=out_channels,
             percent_on=percent_on,
             k_inference_factor=k_inference_factor,
@@ -219,11 +208,8 @@
                  k_inference_factor=1.5,
                  use_batch_norm=True,
                  dropout=False,
-<<<<<<< HEAD
+                 activation_fct_before_max_pool=False,
                  use_kwinners_local=False,
-=======
-                 activation_fct_before_max_pool=False,
->>>>>>> e9ac355d
                  ):
         super(LeSparseNet, self).__init__()
 
@@ -243,11 +229,8 @@
                 k_inference_factor=k_inference_factor,
                 boost_strength=boost_strength,
                 boost_strength_factor=boost_strength_factor,
-<<<<<<< HEAD
+                activation_fct_before_max_pool=activation_fct_before_max_pool,
                 use_kwinners_local=use_kwinners_local,
-=======
-                activation_fct_before_max_pool=activation_fct_before_max_pool
->>>>>>> e9ac355d
             )
 
             # Compute next layer input shape
