#  Numenta Platform for Intelligent Computing (NuPIC)
#  Copyright (C) 2020, Numenta, Inc.  Unless you have an agreement
#  with Numenta, Inc., for a separate license for this software code, the
#  following terms and conditions apply:
#
#  This program is free software: you can redistribute it and/or modify
#  it under the terms of the GNU Affero Public License version 3 as
#  published by the Free Software Foundation.
#
#  This program is distributed in the hope that it will be useful,
#  but WITHOUT ANY WARRANTY; without even the implied warranty of
#  MERCHANTABILITY or FITNESS FOR A PARTICULAR PURPOSE.
#  See the GNU Affero Public License for more details.
#
#  You should have received a copy of the GNU Affero Public License
#  along with this program.  If not, see http://www.gnu.org/licenses.
#
#  http://numenta.org/licenses/
#

from .imagenet_experiment import ImagenetExperiment
<<<<<<< HEAD
from .temp_fake_data import *
=======
from .auto_augment import ImageNetPolicy
>>>>>>> e4e166ef
<|MERGE_RESOLUTION|>--- conflicted
+++ resolved
@@ -19,8 +19,5 @@
 #
 
 from .imagenet_experiment import ImagenetExperiment
-<<<<<<< HEAD
+from .auto_augment import ImageNetPolicy
 from .temp_fake_data import *
-=======
-from .auto_augment import ImageNetPolicy
->>>>>>> e4e166ef
