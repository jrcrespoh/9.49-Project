--- conflicted
+++ resolved
@@ -41,9 +41,9 @@
 
 IMAGENET_NUM_CLASSES = {
     10: [
-        "n01440764", "n02102040", "n02979186", "n03000684", "n03028079", 
+        "n01440764", "n02102040", "n02979186", "n03000684", "n03028079",
         "n03394916", "n03417042", "n03425413", "n03445777", "n03888257"
-    ], 
+    ],
     100: [
         "n01440764", "n01592084", "n01601694", "n01630670", "n01631663",
         "n01664065", "n01677366", "n01693334", "n01734418", "n01751748",
@@ -70,13 +70,9 @@
 
 
 def create_train_dataloader(
-<<<<<<< HEAD
-    data_dir, train_dir, batch_size, workers, distributed, maxup_num_images,
-    num_classes=1000, use_auto_augment=False,
-=======
     data_dir, train_dir, batch_size, workers, distributed, num_classes=1000,
     use_auto_augment=False, sample_transform=None, target_transform=None,
->>>>>>> 68b26a41
+    replicas_per_sample=1
 ):
     """
     Configure Imagenet training dataloader
@@ -130,23 +126,15 @@
         # switch to my temporary version of mixup
         if num_classes in IMAGENET_NUM_CLASSES:
             classes = IMAGENET_NUM_CLASSES[num_classes]
-<<<<<<< HEAD
-            dataset = MaxupDataset(hdf5_file=data_dir, root=train_dir,
-                                  maxup_num_images=maxup_num_images,
-                                  classes=classes, transform=transform)
-        else:
-            dataset = MaxupDataset(hdf5_file=data_dir, root=train_dir,
-                                  maxup_num_images=maxup_num_images,
-                                  num_classes=num_classes, transform=transform)
-=======
             dataset = HDF5Dataset(hdf5_file=data_dir, root=train_dir,
                                   classes=classes, transform=transform,
-                                  target_transform=target_transform)
+                                  target_transform=target_transform,
+                                  replicas_per_sample=replicas_per_sample)
         else:
             dataset = HDF5Dataset(hdf5_file=data_dir, root=train_dir,
                                   num_classes=num_classes, transform=transform,
-                                  target_transform=target_transform)
->>>>>>> 68b26a41
+                                  target_transform=target_transform,
+                                  replicas_per_sample=replicas_per_sample)
     else:
         dataset = CachedDatasetFolder(root=os.path.join(data_dir, train_dir),
                                       num_classes=num_classes, transform=transform,
