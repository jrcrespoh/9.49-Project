--- conflicted
+++ resolved
@@ -72,32 +72,8 @@
     config["reuse_actors"] = False
     config["dist_port"] = get_free_port()
 
-<<<<<<< HEAD
-    ray_trainable = config.get("ray_trainable", SupervisedTrainable)
-    assert issubclass(ray_trainable, Trainable)
-
-    # Build kwargs for `tune.run` function using merged config and command line dict
-    kwargs_names = tune.run.__code__.co_varnames[:tune.run.__code__.co_argcount]
-    kwargs = dict(zip(kwargs_names, [ray_trainable, *tune.run.__defaults__]))
-    # Update`tune.run` kwargs with config
-    kwargs.update(config)
-    kwargs["config"] = config
-
-    # Update tune stop criteria with config epochs
-    stop = kwargs.get("stop", {}) or dict()
-
-    stop_condition = getattr(ray_trainable, "stop_condition", "epochs")
-    stop_iteration = config.get(stop_condition, None)
-    if stop_iteration:
-        stop.update(training_iteration=stop_iteration)
-
-    kwargs["stop"] = stop
-    # Make sure to only select`tune.run` function arguments
-    kwargs = dict(filter(lambda x: x[0] in kwargs_names, kwargs.items()))
-=======
     # Get ray.tune kwargs for the given config.
     kwargs = get_tune_kwargs(config)
->>>>>>> fd7a130e
     pprint(kwargs)
 
     # Only run trial collection if specifically requested
