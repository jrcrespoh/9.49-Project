--- conflicted
+++ resolved
@@ -21,12 +21,9 @@
       - -e ".[dev]"
 
       # Install nupic.research common frameworks
-<<<<<<< HEAD
       - -e packages/sigopt
       - -e packages/wandb
-=======
       - -e packages/dynamic_sparse
->>>>>>> ef3bef8b
 
       # Install projects extra dependency
       # See `setup.cfg` for available extras.
