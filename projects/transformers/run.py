--- conflicted
+++ resolved
@@ -104,19 +104,10 @@
             training_args.output_dir, training_args.run_name
         )
 
-<<<<<<< HEAD
-        if model_args.use_custom_wandbcallback:
-            # Initialize wandb now to include the logs that follow.
-            # For now, only support early wandb logging when running one experiment.
-            from integrations import CustomWandbCallback
-            if len(cmd_args.experiments) == 1:
-                CustomWandbCallback.early_init(training_args, local_rank)
-=======
         # Initialize wandb now to include the logs that follow.
         # For now, only support early wandb logging when running one experiment.
         if is_wandb_available() and len(cmd_args.experiments) == 1:
             CustomWandbCallback.early_init(training_args, local_rank)
->>>>>>> 6ff302a6
 
         # Detecting last checkpoint.
         last_checkpoint = None
