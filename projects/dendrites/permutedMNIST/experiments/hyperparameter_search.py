#  Numenta Platform for Intelligent Computing (NuPIC)
#  Copyright (C) 2021, Numenta, Inc.  Unless you have an agreement
#  with Numenta, Inc., for a separate license for this software code, the
#  following terms and conditions apply:
#
#  This program is free software you can redistribute it and/or modify
#  it under the terms of the GNU Affero Public License version 3 as
#  published by the Free Software Foundation.
#
#  This program is distributed in the hope that it will be useful,
#  but WITHOUT ANY WARRANTY; without even the implied warranty of
#  MERCHANTABILITY or FITNESS FOR A PARTICULAR PURPOSE.
#  See the GNU Affero Public License for more details.
#
#  You should have received a copy of the GNU Affero Public License
#  along with this program.  If not, see htt"://www.gnu.org/licenses.
#
#  http://numenta.org/licenses/
#

"""
Experiment file to run hyperparameter searches on different types of dendritic
networks in a continual learning setting using permutedMNIST as benchmark.
This config file was used to generate the data in CNS 2021's poster and
Bernstein Conference 2021 submission.
"""

import os
from copy import deepcopy

import numpy as np
import ray.tune as tune
import torch
import torch.nn.functional as F

from nupic.research.frameworks.continual_learning import mixins as cl_mixins
from nupic.research.frameworks.dendrites import DendriticMLP
from nupic.research.frameworks.dendrites.dendrite_cl_experiment import (
    DendriteContinualLearningExperiment,
)
from nupic.research.frameworks.dendrites.mixins import PrototypeContext
from nupic.research.frameworks.pytorch.datasets import PermutedMNIST
from nupic.research.frameworks.vernon import mixins as vernon_mixins

"""Permuted MNIST with DendriticMLP"""


class NbSegmentSearchExperiment(
<<<<<<< HEAD
    mixins.RezeroWeights,
    PrototypeContext,
    mixins.PermutedMNISTTaskIndices,
=======
    vernon_mixins.RezeroWeights,
    vernon_mixins.PrototypeContext,
    vernon_mixins.PermutedMNISTTaskIndices,
    cl_mixins.PermutedMNISTTaskIndices,
>>>>>>> 4e7cd0a4
    DendriteContinualLearningExperiment,
):
    pass


BASE10 = dict(
    experiment_class=NbSegmentSearchExperiment,
    # Results path
    local_dir=os.path.expanduser("~/nta/results/experiments/dendrites/"),
    dataset_class=PermutedMNIST,
    dataset_args=dict(
        num_tasks=10,
        # Consistent location outside of git repo
        root=os.path.expanduser("~/nta/results/data/"),
        seed=42,
        download=False,  # Change to True if running for the first time
    ),
    model_class=DendriticMLP,
    model_args=dict(
        input_size=784,
        output_size=10,
        hidden_sizes=[2048, 2048],
        num_segments=tune.grid_search([2, 3, 5, 7, 10, 14, 20, 30, 50, 100]),
        dim_context=784,
        kw=True,
        kw_percent_on=tune.grid_search(
            [0.01, 0.05, 0.1, 0.2, 0.4, 0.6, 0.8, 0.9, 0.99]
        ),
        dendrite_weight_sparsity=0.0,
        weight_sparsity=tune.grid_search(
            [0.01, 0.05, 0.1, 0.5, 0.7, 0.9, 0.95, 0.99]
        ),
        context_percent_on=0.1,
    ),
    batch_size=256,
    val_batch_size=512,
    epochs=3,
    num_tasks=10,
    tasks_to_validate=range(10),  # Tasks on which to run validate
    num_classes=10 * 10,
    distributed=False,
    seed=tune.sample_from(lambda spec: np.random.randint(2, 10000)),
    num_samples=10,
    loss_function=F.cross_entropy,
    optimizer_class=torch.optim.Adam,
    optimizer_args=dict(lr=5e-4),
)

# varying only num segments
SEGMENT_SEARCH = deepcopy(BASE10)
SEGMENT_SEARCH["model_args"].update(kw_percent_on=0.1, weight_sparsity=0.5)

# varying only kw sparsity
KW_SPARSITY_SEARCH = deepcopy(BASE10)
KW_SPARSITY_SEARCH["model_args"].update(num_segments=10, weight_sparsity=0.5)

# varying only weights sparsity
W_SPARSITY_SEARCH = deepcopy(BASE10)
W_SPARSITY_SEARCH["model_args"].update(num_segments=10, kw_percent_on=0.1)

# test config for 10 tasks
TEST = deepcopy(BASE10)
TEST["model_args"].update(
    kw_percent_on=0.1, weight_sparsity=0.5, num_segments=2
)
TEST["num_samples"] = 1

# Idem on 50 tasks
BASE50 = deepcopy(BASE10)
BASE50["dataset_args"].update(num_tasks=50)
BASE50["tasks_to_validate"] = range(50)
BASE50["num_classes"] = 10 * 50

# Segment search
SEGMENT_SEARCH_50 = deepcopy(BASE50)
SEGMENT_SEARCH_50["model_args"].update(kw_percent_on=0.1, weight_sparsity=0.5)

# kw sparsity search
KW_SPARSITY_SEARCH_50 = deepcopy(BASE50)
KW_SPARSITY_SEARCH_50["model_args"].update(
    num_segments=50, weight_sparsity=0.5
)

# weight sparsity search
W_SPARSITY_SEARCH_50 = deepcopy(BASE50)
W_SPARSITY_SEARCH_50["model_args"].update(num_segments=50, kw_percent_on=0.1)

# test config for 50 tasks
TEST50 = deepcopy(BASE50)
TEST50["model_args"].update(
    kw_percent_on=0.1, weight_sparsity=0.5, num_segments=2
)
TEST50["num_samples"] = 1

# optimal model
OPTIMAL_50 = deepcopy(BASE50)
OPTIMAL_50["model_args"].update(
    kw_percent_on=0.05, weight_sparsity=0.5, num_segments=100
)


# CROSS HYPERPARAMETERS SEARCH #
# cross hyperparameter search for 10 tasks
CROSS_SEARCH = deepcopy(BASE10)
CROSS_SEARCH["model_args"].update(
    num_segments=tune.grid_search([5, 10, 50, 100]),
    kw_percent_on=tune.grid_search([0.05, 0.2, 0.6, 0.9, 0.99]),
    weight_sparsity=tune.grid_search([0.05, 0.5, 0.9]),
)
CROSS_SEARCH["optimizer_args"] = dict(lr=tune.grid_search([5e-4, 5e-3, 5e-2]))
CROSS_SEARCH["num_samples"] = 5

# Export configurations in this file
CONFIGS = dict(
    segment_search=SEGMENT_SEARCH,
    kw_sparsity_search=KW_SPARSITY_SEARCH,
    w_sparsity_search=W_SPARSITY_SEARCH,
    segment_search_50=SEGMENT_SEARCH_50,
    kw_sparsity_search_50=KW_SPARSITY_SEARCH_50,
    w_sparsity_search_50=W_SPARSITY_SEARCH_50,
    test=TEST,
    test50=TEST50,
    optimal_50=OPTIMAL_50,
    cross_search=CROSS_SEARCH,
)<|MERGE_RESOLUTION|>--- conflicted
+++ resolved
@@ -35,10 +35,10 @@
 
 from nupic.research.frameworks.continual_learning import mixins as cl_mixins
 from nupic.research.frameworks.dendrites import DendriticMLP
-from nupic.research.frameworks.dendrites.dendrite_cl_experiment import (
+from nupic.research.frameworks.dendrites import mixins as dendrites_mixins
+from nupic.research.frameworks.dendrites.experiments import (
     DendriteContinualLearningExperiment,
 )
-from nupic.research.frameworks.dendrites.mixins import PrototypeContext
 from nupic.research.frameworks.pytorch.datasets import PermutedMNIST
 from nupic.research.frameworks.vernon import mixins as vernon_mixins
 
@@ -46,16 +46,9 @@
 
 
 class NbSegmentSearchExperiment(
-<<<<<<< HEAD
-    mixins.RezeroWeights,
-    PrototypeContext,
-    mixins.PermutedMNISTTaskIndices,
-=======
     vernon_mixins.RezeroWeights,
-    vernon_mixins.PrototypeContext,
-    vernon_mixins.PermutedMNISTTaskIndices,
+    dendrites_mixins.PrototypeContext,
     cl_mixins.PermutedMNISTTaskIndices,
->>>>>>> 4e7cd0a4
     DendriteContinualLearningExperiment,
 ):
     pass
