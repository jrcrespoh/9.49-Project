# ------------------------------------------------------------------------------
#  Numenta Platform for Intelligent Computing (NuPIC)
#  Copyright (C) 2019, Numenta, Inc.  Unless you have an agreement
#  with Numenta, Inc., for a separate license for this software code, the
#  following terms and conditions apply:
#
#  This program is free software: you can redistribute it and/or modify
#  it under the terms of the GNU Affero Public License version 3 as
#  published by the Free Software Foundation.
#
#  This program is distributed in the hope that it will be useful,
#  but WITHOUT ANY WARRANTY; without even the implied warranty of
#  MERCHANTABILITY or FITNESS FOR A PARTICULAR PURPOSE.
#  See the GNU Affero Public License for more details.
#
#  You should have received a copy of the GNU Affero Public License
#  along with this program.  If not, see http://www.gnu.org/licenses.
#
#  http://numenta.org/licenses/
#
# ------------------------------------------------------------------------------
[metadata]
name = nupic.research
version = 0.0.1.dev0
url = https://github.com/numenta/nupic.research
project_urls =
    Documentation = https://nupicresearch.readthedocs.io
    Source = https://github.com/numenta/nupic.research
    Bug Tracker = https://github.com/numenta/nupic.research/issues
author = Numenta
author-email = nupic.research@numenta.com
classifiers =
    Programming Language :: Python :: 3
    License :: OSI Approved :: GNU Affero General Public License v3 or later (AGPLv3+)
    Operating System :: OS Independent
    Environment :: Console
    Intended Audience :: Science/Research
    Topic :: Scientific/Engineering :: Artificial Intelligence
license  = AGPLv3
license_files = LICENSE
description = Numenta Experimental Research Code
long_description = file: README.md
long_description_content_type = text/markdown
platforms = any

[options]
python_requires = >=3.7, <4
packages = find_namespace:

# Global dependencies available to all projects and frameworks
install_requires =
    numpy
    pandas
    matplotlib
    jupyter
    tqdm
    tabulate
    nupic.torch
    torchvision
    h5py
    filelock
    boto3
    
    # vernon
    ray[tune]~=0.8.3
    seaborn

[options.extras_require]
# Project specific dependencies
#
imagenet =
    pretrainedmodels==0.7.4

gsc =
    librosa==0.7.1
    # FIXME: remove numba once dependency issues with numpy 1.21.2 is fixed on a new numba release
    #        Caused by this PR https://github.com/numba/numba/pull/7209
    numba==0.53.0

<<<<<<< HEAD
dendrites =
    ptitprince==0.2.5
    seaborn==0.11.1
    sklearn

=======
>>>>>>> 34ce78aa
transformers =
    ray[tune]==1.4.0
    datasets>=1.6.1,<1.7.0
    cloudpickle>=1.6.0
    wandb>=0.10.27,<0.11.0 # this can be updated in a future version of transformers, for now 0.11.1, seems to not log properly with the transformers repo
    pickle5>=0.0.11
    transformers==4.8.1  # 4.8.1 required to use Ray Tune
    deepspeed==0.4.5

# Testing, Code Style, etc...
# 
dev =
    awscli
    pytest==6.2.5
    pytest-xdist==2.4.0

    # Python coding style formatter
    black==21.7b0

    # Format docstrings
    docformatter==1.4

    # Format imports
    isort==4.3.21

    # Python Linting tools
    flake8==3.9.2

    # Check Python coding style
    flake8-black==0.2.3

    # Check forgotten breakpoints
    flake8-breakpoint==1.1.0

    # Find likely bugs and design problems
    flake8-bugbear==21.9.1

    # Check for python builtins being used as variables or parameters
    flake8-builtins==1.5.3

    # Help you write better list/set/dict comprehensions
    flake8-comprehensions==3.6.1

    # Checks for copyright notices in all python files
    flake8-copyright==0.2.2

    # Check docstrings using pydocstyle conforming to PEP 257
    # FIXME: See  https://gitlab.com/pycqa/flake8-docstrings/issues/36
    # flake8-docstrings

    # Check for FIXME, TODO and other temporary developer notes
    flake8-fixme==1.1.1

    # Check for sorted imports
    flake8-isort==4.0.0

    # Check for mutable default arguments
    flake8-mutable==1.2.0

    # Check for Print statements in python files
    flake8-print==4.0.0

    # Check the PEP-8 naming conventions
    pep8-naming==0.8.2

    # Check string quotes
    flake8-quotes==3.3.0
    
[options.packages.find]
include = nupic.research.*

[bdist_wheel]
universal=0

[aliases]
test=pytest

[tool:pytest]
testpaths=tests
filterwarnings =
    ignore:.*:DeprecationWarning

[flake8]
; Select all
select = A,B,C,D,E,F,G,H,I,J,K,L,M,N,O,P,Q,R,S,T,U,V,W,X,Y,Z

max-complexity = 18
max-line-length = 88
exclude = .git, .eggs, __pycache__, build, dist, __init__.py, .domino, .ipynb, .ipynb_checkpoints
; D1XX: Missing Docstrings
; D200: One-line docstring should fit on one line with quotes
; D205: 1 blank line required between summary line and description
; D4XX: Docstring Content Issues
; N812: lowercase imported as non lowercase. Allow "import torch.nn.functional as F"
; T001: print found
; E203: whitespace before ':'
; W503: line break before binary operator
; E800: Found commented out code
; T100: fixme found (FIXME)
; T101: fixme found (TODO)
; T003: pprint found
; C4XX: ignore all Flake8 comprehensions
; BLK100: ignore Black would make changes
; F541: f-string is missing placeholders
ignore = D1, D200, D205, D4, N812, T001, E203, W503, E800, T100, T101, T003, C4, BLK100, F541
copyright-check = True
copyright-author = Numenta
copyright-regexp = Copyright\s+\(C\)\s+\d{4},?\s+Numenta
inline-quotes = double

[build_sphinx]
source-dir = docs/source
build-dir = docs/build<|MERGE_RESOLUTION|>--- conflicted
+++ resolved
@@ -77,14 +77,6 @@
     #        Caused by this PR https://github.com/numba/numba/pull/7209
     numba==0.53.0
 
-<<<<<<< HEAD
-dendrites =
-    ptitprince==0.2.5
-    seaborn==0.11.1
-    sklearn
-
-=======
->>>>>>> 34ce78aa
 transformers =
     ray[tune]==1.4.0
     datasets>=1.6.1,<1.7.0
